--- conflicted
+++ resolved
@@ -11,9 +11,6 @@
 from spikeinterface import sorters as ss
 from spikeinterface import preprocessing as sp
 from spikeinterface import widgets as sw
-<<<<<<< HEAD
-from kilosort import io
-=======
 from spikeinterface import qualitymetrics as sq
 from spikeinterface import exporters as sx
 from kilosort import io
@@ -22,7 +19,6 @@
 from spikeinterface.core import load_extractor, create_sorting_analyzer
 
 from probeinterface import ProbeGroup, write_prb
->>>>>>> 4ab49a59
 
 # %% Global variables
 EPHYS_PATH = Path("../data/raw_data/ephys")
@@ -50,8 +46,6 @@
 
 
 # %%
-<<<<<<< HEAD
-=======
 def post_processing(preprocessed_path, kilosort_path):
     """ """
     preprocessed_recording = load_extractor(preprocessed_path)
@@ -171,7 +165,6 @@
 
 
 # %%
->>>>>>> 4ab49a59
 
 
 def spikesort_session(
